--- conflicted
+++ resolved
@@ -329,10 +329,6 @@
             .map(|row| {
                 (
                     row.get("project_name"),
-<<<<<<< HEAD
-                    row.get::<SqlxJson<Project>, _>("project_state").0,
-                    row.get("created_at"),
-=======
                     // This can be invalid JSON if it refers to an outdated Project state
                     row.try_get::<SqlxJson<Project>, _>("project_state")
                         .map(|p| p.0)
@@ -342,7 +338,7 @@
                                 "Error when trying to deserialize state of project.",
                             ))
                         }),
->>>>>>> 609411c2
+                    row.get("created_at"),
                 )
             });
         Ok(iter)
