use anyhow::{Context, Result};
use headers::{Authorization, HeaderMapExt};
use reqwest::Response;
use reqwest_middleware::{ClientBuilder, ClientWithMiddleware, RequestBuilder};
use reqwest_retry::policies::ExponentialBackoff;
use reqwest_retry::RetryTransientMiddleware;
use serde::{Deserialize, Serialize};
use shuttle_common::models::deployment::DeploymentRequest;
use shuttle_common::models::{deployment, project, secret, service, ToJson};
use shuttle_common::project::ProjectName;
use shuttle_common::{resource, ApiKey, ApiUrl, LogItem};
use tokio::net::TcpStream;
use tokio_tungstenite::tungstenite::client::IntoClientRequest;
use tokio_tungstenite::{connect_async, MaybeTlsStream, WebSocketStream};
use tracing::error;
use uuid::Uuid;

#[derive(Clone)]
pub struct Client {
    api_url: ApiUrl,
    api_key: Option<ApiKey>,
}

impl Client {
    pub fn new(api_url: ApiUrl) -> Self {
        Self {
            api_url,
            api_key: None,
        }
    }

    pub fn set_api_key(&mut self, api_key: ApiKey) {
        self.api_key = Some(api_key);
    }

<<<<<<< HEAD
    pub async fn deploy(&self, data: Vec<u8>, project: &ProjectName) -> Result<String> {
        let path = format!("/project/{}", project.as_str(),);
=======
    pub async fn deploy(
        &self,
        project: &ProjectName,
        deployment_req: DeploymentRequest,
    ) -> Result<deployment::Response> {
        let path = format!(
            "/projects/{}/services/{}",
            project.as_str(),
            project.as_str()
        );
        let deployment_req = rmp_serde::to_vec(&deployment_req)
            .context("serialize DeploymentRequest as a MessagePack byte vector")?;

>>>>>>> 8bb05b64
        let url = format!("{}{}", self.api_url, path);
        let mut builder = Self::get_retry_client().post(url);
        builder = self.set_builder_auth(builder);
        builder
            .header("Transfer-Encoding", "chunked")
            .body(deployment_req)
            .send()
            .await
            .context("failed to send the data to shuttle-deployer")?
            .to_json()
            .await
    }

    pub async fn stop_service(&self, project: &ProjectName) -> Result<service::Summary> {
        let path = format!(
            "/projects/{}/services/{}",
            project.as_str(),
            project.as_str()
        );

        self.delete(path).await
    }

    pub async fn get_service(&self, project: &ProjectName) -> Result<service::Summary> {
        let path = format!(
            "/projects/{}/services/{}",
            project.as_str(),
            project.as_str()
        );

        self.get(path).await
    }

    pub async fn get_service_resources(
        &self,
        project: &ProjectName,
    ) -> Result<Vec<resource::Response>> {
        let path = format!(
            "/projects/{}/services/{}/resources",
            project.as_str(),
            project.as_str(),
        );

        self.get(path).await
    }

    pub async fn create_project(
        &self,
        project: &ProjectName,
        config: project::Config,
    ) -> Result<project::Response> {
        let path = format!("/projects/{}", project.as_str());

        self.post(path, Some(config))
            .await
            .context("failed to make create project request")?
            .to_json()
            .await
    }

    pub async fn clean_project(&self, project: &ProjectName) -> Result<Vec<String>> {
        let path = format!("/projects/{}/clean", project.as_str(),);

        self.post(path, Option::<String>::None)
            .await
            .context("failed to get clean output")?
            .to_json()
            .await
    }

    pub async fn get_project(&self, project: &ProjectName) -> Result<project::Response> {
        let path = format!("/projects/{}", project.as_str());

        self.get(path).await
    }

    pub async fn get_projects_list(&self, page: u32, limit: u32) -> Result<Vec<project::Response>> {
        let path = format!("/projects?page={}&limit={}", page.saturating_sub(1), limit);

        self.get(path).await
    }

    pub async fn delete_project(&self, project: &ProjectName) -> Result<project::Response> {
        let path = format!("/projects/{}", project.as_str());

        self.delete(path).await
    }

    pub async fn get_secrets(&self, project: &ProjectName) -> Result<Vec<secret::Response>> {
        let path = format!(
            "/projects/{}/secrets/{}",
            project.as_str(),
            project.as_str()
        );

        self.get(path).await
    }

    pub async fn get_logs(
        &self,
        project: &ProjectName,
        deployment_id: &Uuid,
    ) -> Result<Vec<LogItem>> {
        let path = format!(
            "/projects/{}/deployments/{}/logs",
            project.as_str(),
            deployment_id
        );

        self.get(path).await
    }

    pub async fn get_logs_ws(
        &self,
        project: &ProjectName,
        deployment_id: &Uuid,
    ) -> Result<WebSocketStream<MaybeTlsStream<TcpStream>>> {
        let path = format!(
            "/projects/{}/ws/deployments/{}/logs",
            project.as_str(),
            deployment_id
        );

        self.ws_get(path).await
    }

    pub async fn get_deployments(
        &self,
        project: &ProjectName,
        page: u32,
        limit: u32,
    ) -> Result<Vec<deployment::Response>> {
        let path = format!(
            "/projects/{}/deployments?page={}&limit={}",
            project.as_str(),
            page.saturating_sub(1),
            limit,
        );

        self.get(path).await
    }

    pub async fn get_deployment_details(
        &self,
        project: &ProjectName,
        deployment_id: &Uuid,
    ) -> Result<deployment::Response> {
        let path = format!(
            "/projects/{}/deployments/{}",
            project.as_str(),
            deployment_id
        );

        self.get(path).await
    }

    pub async fn reset_api_key(&self) -> Result<Response> {
        self.put("/users/reset-api-key".into(), Option::<()>::None)
            .await
    }

    async fn ws_get(&self, path: String) -> Result<WebSocketStream<MaybeTlsStream<TcpStream>>> {
        let ws_scheme = self.api_url.clone().replace("http", "ws");
        let url = format!("{ws_scheme}{path}");
        let mut request = url.into_client_request()?;

        if let Some(ref api_key) = self.api_key {
            let auth_header = Authorization::bearer(api_key.as_ref())?;
            request.headers_mut().typed_insert(auth_header);
        }

        let (stream, _) = connect_async(request).await.with_context(|| {
            error!("failed to connect to websocket");
            "could not connect to websocket"
        })?;

        Ok(stream)
    }

    async fn get<M>(&self, path: String) -> Result<M>
    where
        M: for<'de> Deserialize<'de>,
    {
        let url = format!("{}{}", self.api_url, path);

        let mut builder = Self::get_retry_client().get(url);

        builder = self.set_builder_auth(builder);

        builder
            .send()
            .await
            .context("failed to make get request")?
            .to_json()
            .await
    }

    async fn post<T: Serialize>(&self, path: String, body: Option<T>) -> Result<Response> {
        let url = format!("{}{}", self.api_url, path);

        let mut builder = Self::get_retry_client().post(url);

        builder = self.set_builder_auth(builder);

        if let Some(body) = body {
            let body = serde_json::to_string(&body)?;
            builder = builder.body(body);
            builder = builder.header("Content-Type", "application/json");
        }

        Ok(builder.send().await?)
    }

    async fn put<T: Serialize>(&self, path: String, body: Option<T>) -> Result<Response> {
        let url = format!("{}{}", self.api_url, path);

        let mut builder = Self::get_retry_client().put(url);

        builder = self.set_builder_auth(builder);

        if let Some(body) = body {
            let body = serde_json::to_string(&body)?;
            builder = builder.body(body);
            builder = builder.header("Content-Type", "application/json");
        }

        Ok(builder.send().await?)
    }

    async fn delete<M>(&self, path: String) -> Result<M>
    where
        M: for<'de> Deserialize<'de>,
    {
        let url = format!("{}{}", self.api_url, path);

        let mut builder = Self::get_retry_client().delete(url);

        builder = self.set_builder_auth(builder);

        builder
            .send()
            .await
            .context("failed to make delete request")?
            .to_json()
            .await
    }

    fn set_builder_auth(&self, builder: RequestBuilder) -> RequestBuilder {
        if let Some(ref api_key) = self.api_key {
            builder.bearer_auth(api_key.as_ref())
        } else {
            builder
        }
    }

    fn get_retry_client() -> ClientWithMiddleware {
        let retry_policy = ExponentialBackoff::builder().build_with_max_retries(3);

        ClientBuilder::new(reqwest::Client::new())
            .with(RetryTransientMiddleware::new_with_policy(retry_policy))
            .build()
    }
}<|MERGE_RESOLUTION|>--- conflicted
+++ resolved
@@ -33,10 +33,6 @@
         self.api_key = Some(api_key);
     }
 
-<<<<<<< HEAD
-    pub async fn deploy(&self, data: Vec<u8>, project: &ProjectName) -> Result<String> {
-        let path = format!("/project/{}", project.as_str(),);
-=======
     pub async fn deploy(
         &self,
         project: &ProjectName,
@@ -50,7 +46,6 @@
         let deployment_req = rmp_serde::to_vec(&deployment_req)
             .context("serialize DeploymentRequest as a MessagePack byte vector")?;
 
->>>>>>> 8bb05b64
         let url = format!("{}{}", self.api_url, path);
         let mut builder = Self::get_retry_client().post(url);
         builder = self.set_builder_auth(builder);
